--- conflicted
+++ resolved
@@ -28,10 +28,6 @@
 
         """
         valid_methods = ('get', 'put', 'delete', 'head', 'options')
-<<<<<<< HEAD
-        status = kwargs.pop('status', None)
-=======
->>>>>>> 5865533c
 
         if method not in valid_methods:
             raise APIException('Invalid method {}'.format(method))
@@ -51,7 +47,7 @@
         if status and resp.status_code != status:
             self._unexpected_status(resp.status_code, url)
 
-        return resp, resp.status_code
+        return resp.json(), resp.status_code
 
     def get_configuration(self, key):
         """
