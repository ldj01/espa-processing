
'''
Description: Implements the processors which generate the products the system
             is capable of producing.

License: NASA Open Source Agreement 1.3
'''


import os
import sys
import shutil
import glob
import json
import datetime
import copy
from cStringIO import StringIO
from collections import defaultdict, namedtuple
from matplotlib import pyplot as mpl_plot
from matplotlib import dates as mpl_dates
from matplotlib import lines as mpl_lines
from matplotlib.ticker import MaxNLocator
import numpy as np


from espa import Metadata


import settings
import utilities
from logging_tools import EspaLogging
import espa_exception as ee
import sensor
import initialization
import parameters
import landsat_metadata
import warp
import staging
import statistics
import transfer
import distribution


class ProductProcessor(object):
    """Provides the super class for all product request processing

    It performs the tasks needed by all processors.

    It initializes the logger object and keeps it around for all the
    child-classes to use.

    It implements initialization of the order and product directory
    structures.

    It also implements the cleanup of the product directory.
    """

    def __init__(self, cfg, parms):
        """Initialization for the object.
        """

        self._logger = EspaLogging.get_logger(settings.PROCESSING_LOGGER)

        # Some minor enforcement for what parms should be
        if isinstance(parms, dict):
            self._parms = parms
        else:
            raise Exception('Input parameters was of type [{}],'
                            ' where dict is required'.format(type(parms)))

        self._cfg = cfg
<<<<<<< HEAD
=======

        # Create an environment object (which also validates it)
        self._environment = Environment()
>>>>>>> 44d13fd5

        # Log the distribution method that will be used
        self._logger.info('Using distribution method [{}]'.
                          format(self._cfg.get('processing',
                                               'espa_distribution_method')))

        # Validate the parameters
        self.validate_parameters()

        # Initialize these, which are set by other methods
        self._product_name = None
        self._product_dir = None
        self._stage_dir = None
        self._work_dir = None
        self._output_dir = None

    def validate_parameters(self):
        """Validates the parameters required for the processor
        """

        # Test for presence of required top-level parameters
        keys = ['orderid', 'scene', 'product_type', 'options']
        for key in keys:
            if not parameters.test_for_parameter(self._parms, key):
                raise RuntimeError('Missing required input parameter [{}]'
                                   .format(key))

        # Set the download URL to None if not provided
        if not parameters.test_for_parameter(self._parms, 'download_url'):
            self._parms['download_url'] = None

        # TODO - Remove this once we have converted
        if not parameters.test_for_parameter(self._parms, 'product_id'):
            self._logger.warning('[product_id] parameter missing defaulting'
                                 ' to [scene]')
            self._parms['product_id'] = self._parms['scene']

        # Validate the options
        options = self._parms['options']

        # Default these so they are not kept, they should only be present and
        # turned on for developers
        if not parameters.test_for_parameter(options, 'keep_directory'):
            options['keep_directory'] = False
        if not parameters.test_for_parameter(options,
                                             'keep_intermediate_data'):
            options['keep_intermediate_data'] = False

        # Verify or set the destination information
        if not parameters.test_for_parameter(options, 'destination_username'):
            options['destination_username'] = 'localhost'

        if not parameters.test_for_parameter(options, 'destination_pw'):
            options['destination_pw'] = 'localhost'

    def log_order_parameters(self):
        """Log the order parameters in json format
        """

        # Override the usernames and passwords for logging
        parms = copy.deepcopy(self._parms)
        parms['options']['source_username'] = 'XXXXXXX'
        parms['options']['destination_username'] = 'XXXXXXX'
        parms['options']['source_pw'] = 'XXXXXXX'
        parms['options']['destination_pw'] = 'XXXXXXX'

        self._logger.info('MAPPER OPTION LINE {}'
                          .format(json.dumps(parms, sort_keys=True)))

        del parms

    def initialize_processing_directory(self):
        """Initializes the processing directory

        Creates the following directories.

           .../output
           .../stage
           .../work

        Note:
            order_id and product_id along with the espa_work_dir processing
            configuration provide the path to the processing locations.
        """

        product_id = self._parms['product_id']
        order_id = self._parms['orderid']

        base_work_dir = self._cfg.get('processing', 'espa_work_dir')

        # Get the absolute path to the directory, and default to the current
        # one
        if base_work_dir == '':
            # If the directory is empty, use the current working directory
            base_work_dir = os.getcwd()
        else:
            # Get the absolute path
            base_work_dir = os.path.abspath(base_work_dir)

        # Create the product directory name
        product_dirname = '-'.join([str(order_id), str(product_id)])

        # Add the product directory name to the path
        self._product_dir = os.path.join(base_work_dir, product_dirname)

        # Just incase remove it, and we don't care about errors if it
        # doesn't exist (probably only needed for developer runs)
        shutil.rmtree(self._product_dir, ignore_errors=True)

        # Create each of the sub-directories
        self._stage_dir = \
            initialization.create_stage_directory(self._product_dir)
        self._logger.info('Created directory [{}]'.format(self._stage_dir))

        self._work_dir = \
            initialization.create_work_directory(self._product_dir)
        self._logger.info('Created directory [{}]'.format(self._work_dir))

        self._output_dir = \
            initialization.create_output_directory(self._product_dir)
        self._logger.info('Created directory [{}]'.format(self._output_dir))

    def remove_product_directory(self):
        """Remove the product directory
        """

        options = self._parms['options']

        # We don't care about this failing, we just want to attempt to free
        # disk space to be nice to the whole system.  If this processing
        # request failed due to a processing issue.  Otherwise, with
        # successfull processing, hadoop cleans up after itself.
        if self._product_dir is not None and not options['keep_directory']:
            shutil.rmtree(self._product_dir, ignore_errors=True)

    def get_product_name(self):
        """Build the product name from the product information and current
           time

        Note:
            Not implemented here.
        """

        raise NotImplementedError('[{}] Requires implementation in the child'
                                  ' class'.format(self.get_product_name
                                                  .__name__))

    def distribute_product(self):
        """Does both the packaging and distribution of the product using
           the distribution module
        """

        product_name = self.get_product_name()

        # Deliver the product files
        product_file = 'ERROR'
        cksum_file = 'ERROR'
        try:
            immutability = self._cfg.getboolean('processing',
                                                'immutable_distribution')

            (product_file, cksum_file) = \
                distribution.distribute_product(immutability,
                                                product_name,
                                                self._work_dir,
                                                self._output_dir,
                                                self._parms)
        except Exception:
            self._logger.exception('An exception occurred delivering'
                                   ' the product')
            raise

        self._logger.info('*** Product Delivery Complete ***')

        # Let the caller know where we put these on the destination system
        return (product_file, cksum_file)

    def process_product(self):
        """Perform the processor specific processing to generate the
           requested product

        Note:
            Not implemented here.

        Note:
            Must return the destination product and cksum file names.
        """

        raise NotImplementedError('[{}] Requires implementation in the child'
                                  ' class'.format(self.process_product
                                                  .__name__))

    def process(self):
        """Generates a product through a defined process

        This method must cleanup everything it creates by calling the
        remove_product_directory() method.

        Note:
            Must return the destination product and cksum file names.
        """

        # Logs the order parameters that can be passed to the mapper for this
        # processor
        self.log_order_parameters()

        # Initialize the processing directory.
        self.initialize_processing_directory()

        try:
            (destination_product_file, destination_cksum_file) = \
                self.process_product()

        finally:
            # Remove the product directory
            # Free disk space to be nice to the whole system.
            self.remove_product_directory()

        return (destination_product_file, destination_cksum_file)


class CustomizationProcessor(ProductProcessor):
    """Provides the super class implementation for customization processing

    Allows for warping the products to the user requested projection.
    """

    def __init__(self, cfg, parms):

        self._build_products = False

        super(CustomizationProcessor, self).__init__(cfg, parms)

    def validate_parameters(self):
        """Validates the parameters required for the processor
        """

        # Call the base class parameter validation
        super(CustomizationProcessor, self).validate_parameters()

        product_id = self._parms['product_id']
        options = self._parms['options']

        self._logger.info('Validating [CustomizationProcessor] parameters')

        parameters. validate_reprojection_parameters(options, product_id)

        # Update the xml filename to be correct
        self._xml_filename = '.'.join([product_id, 'xml'])

    def customize_products(self):
        """Performs the customization of the products
        """

        # Nothing to do if the user did not specify anything to build
        if not self._build_products:
            return

        product_id = self._parms['product_id']
        options = self._parms['options']

        # Reproject the data for each product, but only if necessary
        if (options['reproject'] or
                options['resize'] or
                options['image_extents'] or
                options['projection'] is not None):

            # The warp method requires this parameter
            options['work_directory'] = self._work_dir

            warp.warp_espa_data(options, product_id, self._xml_filename)


class CDRProcessor(CustomizationProcessor):
    """Provides the super class implementation for generating CDR products
    """

    def __init__(self, cfg, parms):
        super(CDRProcessor, self).__init__(cfg, parms)

    def validate_parameters(self):
        """Validates the parameters required for all processors
        """

        # Call the base class parameter validation
        super(CDRProcessor, self).validate_parameters()

    def stage_input_data(self):
        """Stages the input data required for the processor

        Not implemented here.
        """

        msg = ('[%s] Requires implementation in the child class'
               % self.stage_input_data.__name__)
        raise NotImplementedError(msg)

    def build_science_products(self):
        """Build the science products requested by the user

        Not implemented here.
        """

        raise NotImplementedError('[{}] Requires implementation in the child'
                                  ' class'.format(self.build_science_products
                                                  .__name__))

    def cleanup_work_dir(self):
        """Cleanup all the intermediate non-products and the science
           products not requested

        Not implemented here.
        """

        raise NotImplementedError('[{}] Requires implementation in the child'
                                  ' class'.format(self.cleanup_work_dir
                                                  .__name__))

    def remove_products_from_xml(self):
        """Remove the specified products from the XML file

        The file is read into memory, processed, and written back out with out
        the specified products.
        """

        # Nothing to do if the user did not specify anything to build
        if not self._build_products:
            return

        options = self._parms['options']

        # Map order options to the products in the XML files
        order2xml_mapping = {
            'include_customized_source_data': ['L1T', 'L1G',
                                               'L1TP', 'L1GT', 'L1GS'],
            'include_sr': 'sr_refl',
            'include_sr_toa': 'toa_refl',
            'include_sr_thermal': 'toa_bt',
            'include_cfmask': 'cfmask',
            'keep_intermediate_data': 'intermediate_data'
        }

        # If nothing to do just return
        if self._xml_filename is None:
            return

        # Remove generated products that were not requested
        products_to_remove = []
        if not options['include_customized_source_data']:
            products_to_remove.extend(
                order2xml_mapping['include_customized_source_data'])
        if not options['include_sr']:
            products_to_remove.append(
                order2xml_mapping['include_sr'])
        if not options['include_sr_toa']:
            products_to_remove.append(
                order2xml_mapping['include_sr_toa'])
        if not options['include_sr_thermal']:
            products_to_remove.append(
                order2xml_mapping['include_sr_thermal'])
        # These both need to be false before we delete the cloud mask files
        # Because our defined SR product includes the cloud mask bands
        if not options['include_cfmask'] and not options['include_sr']:
            products_to_remove.append(
                order2xml_mapping['include_cfmask'])
        if not options['keep_intermediate_data']:
            products_to_remove.append(
                order2xml_mapping['keep_intermediate_data'])

        # Always remove the elevation data
        products_to_remove.append('elevation')

        if products_to_remove is not None:
            # Create and load the metadata object
            espa_metadata = Metadata()
            espa_metadata.parse(xml_filename=self._xml_filename)

            # Search for and remove the items
            for band in espa_metadata.xml_object.bands.band:
                if band.attrib['product'] in products_to_remove:
                    img_filename = str(band.file_name)
                    hdr_filename = img_filename.replace('.img', '.hdr')

                    # Remove the files
                    if os.path.exists(img_filename):
                        os.unlink(img_filename)
                    if os.path.exists(hdr_filename):
                        os.unlink(hdr_filename)

                    # Remove the element
                    parent = band.getparent()
                    parent.remove(band)

            # Validate the XML
            espa_metadata.validate()

            # Write it to the XML file
            espa_metadata.write(xml_filename=self._xml_filename)

            del espa_metadata

    def generate_statistics(self):
        """Generates statistics if required for the processor

        Not implemented here.
        """

        raise NotImplementedError('[{}] Requires implementation in the child'
                                  ' class'.format(self.generate_statistics
                                                  .__name__))

    def distribute_statistics(self):
        """Distributes statistics if required for the processor
        """

        options = self._parms['options']

        if options['include_statistics']:
            try:
                immutability = self._cfg.getboolean('processing',
                                                    'immutable_distribution')

                distribution.distribute_statistics(immutability,
                                                   self._work_dir,
                                                   self._output_dir,
                                                   self._parms)
            except Exception:
                self._logger.exception('An exception occurred delivering'
                                       ' the stats')
                raise

            self._logger.info('*** Statistics Distribution Complete ***')

    def reformat_products(self):
        """Reformat the customized products if required for the processor
        """

        # Nothing to do if the user did not specify anything to build
        if not self._build_products:
            return

        options = self._parms['options']

        # Convert to the user requested output format or leave it in ESPA ENVI
        # We do all of our processing using ESPA ENVI format so it can be
        # hard-coded here
        warp.reformat(self._xml_filename, self._work_dir, 'envi',
                      options['output_format'])

    def process_product(self):
        """Perform the processor specific processing to generate the
           requested product
        """

        # Stage the required input data
        self.stage_input_data()

        # Build science products
        self.build_science_products()

        # Remove science products and intermediate data not requested
        self.cleanup_work_dir()

        # Customize products
        self.customize_products()

        # Generate statistics products
        self.generate_statistics()

        # Distribute statistics
        self.distribute_statistics()

        # Reformat product
        self.reformat_products()

        # Package and deliver product
        (destination_product_file, destination_cksum_file) = \
            self.distribute_product()

        return (destination_product_file, destination_cksum_file)


class LandsatProcessor(CDRProcessor):
    """Implements the common processing between all of the Landsat
       processors
    """

    def __init__(self, cfg, parms):
        super(LandsatProcessor, self).__init__(cfg, parms)

        product_id = self._parms['product_id']

    def validate_parameters(self):
        """Validates the parameters required for the processor
        """

        # Call the base class parameter validation
        super(LandsatProcessor, self).validate_parameters()

        self._logger.info('Validating [LandsatProcessor] parameters')

        options = self._parms['options']

        # Force these parameters to false if not provided
        # They are the required includes for product generation
        required_includes = ['include_cfmask',
                             'include_customized_source_data',
                             'include_dswe',
                             'include_lst',
                             'include_source_data',
                             'include_sr',
                             'include_sr_evi',
                             'include_sr_msavi',
                             'include_sr_nbr',
                             'include_sr_nbr2',
                             'include_sr_ndmi',
                             'include_sr_ndvi',
                             'include_sr_savi',
                             'include_sr_thermal',
                             'include_sr_toa',
                             'include_statistics']

        for parameter in required_includes:
            if not parameters.test_for_parameter(options, parameter):
                self._logger.warning('[{}] parameter missing defaulting to'
                                     ' False'.format(parameter))
                options[parameter] = False

        # Determine if we need to build products
        if (not options['include_customized_source_data'] and
                not options['include_sr'] and
                not options['include_sr_toa'] and
                not options['include_sr_thermal'] and
                not options['include_cfmask'] and
                not options['include_sr_nbr'] and
                not options['include_sr_nbr2'] and
                not options['include_sr_ndvi'] and
                not options['include_sr_ndmi'] and
                not options['include_sr_savi'] and
                not options['include_sr_msavi'] and
                not options['include_sr_evi'] and
                not options['include_dswe'] and
                not options['include_lst']):

            self._logger.info('***NO SCIENCE PRODUCTS CHOSEN***')
            self._build_products = False
        else:
            self._build_products = True

    def stage_input_data(self):
        """Stages the input data required for the processor
        """

        product_id = self._parms['product_id']
        download_url = self._parms['download_url']

        file_name = ''.join([product_id,
                             settings.LANDSAT_INPUT_FILENAME_EXTENSION])
        staged_file = os.path.join(self._stage_dir, file_name)

        # Download the source data
        transfer.download_file_url(download_url, staged_file)

        # Un-tar the input data to the work directory
        staging.untar_data(staged_file, self._work_dir)
        os.unlink(staged_file)

    def convert_to_raw_binary(self):
        """Converts the Landsat(LPGS) input data to our internal raw binary
           format
        """

        product_id = self._parms['product_id']
        options = self._parms['options']

        # Figure out the metadata filename
        metadata_filename = landsat_metadata.get_filename(self._work_dir,
                                                          product_id)

        # Build a command line arguments list
        cmd = ['convert_lpgs_to_espa',
               '--mtl', metadata_filename]
        if not options['include_source_data']:
            cmd.append('--del_src_files')

        # Turn the list into a string
        cmd = ' '.join(cmd)
        self._logger.info(' '.join(['CONVERT LPGS TO ESPA COMMAND:', cmd]))

        output = ''
        try:
            output = utilities.execute_cmd(cmd)
        finally:
            if len(output) > 0:
                self._logger.info(output)

    def elevation_command_line(self):
        """Returns the command line required to generate the elevation
           product

        Evaluates the options requested by the user to define the command
        line string to use, or returns None indicating nothing todo.

        Note:
            Provides the L4, L5, L7, and L8 command line.
        """

        options = self._parms['options']

        cmd = None
        if options['include_dswe'] or options['include_lst']:

            cmd = ['build_elevation_band.py',
                   '--xml', self._xml_filename]

            # Turn the list into a string
            cmd = ' '.join(cmd)

        return cmd

    def generate_elevation_product(self):
        """Generates an elevation product using the metadata from the source
           data
        """

        cmd = self.elevation_command_line()

        # Only if required
        if cmd is not None:

            self._logger.info(' '.join(['ELEVATION COMMAND:', cmd]))

            output = ''
            try:
                output = utilities.execute_cmd(cmd)
            finally:
                if len(output) > 0:
                    self._logger.info(output)

    def land_water_mask_command_line(self):
        """Returns the command line required to generate a land/water mask

        Note:
            Only for L8 OLITIRS processing
        """
        return None

    def generate_land_water_mask(self):
        """Generates a land water mask
        """

        cmd = self.land_water_mask_command_line()

        # Only if required
        if cmd is not None:

            self._logger.info(' '.join(['LAND/WATER MASK COMMAND:', cmd]))

            output = ''
            try:
                output = utilities.execute_cmd(cmd)
            finally:
                if len(output) > 0:
                    self._logger.info(output)

    def sr_command_line(self):
        """Returns the command line required to generate surface reflectance

        Evaluates the options requested by the user to define the command
        line string to use, or returns None indicating nothing todo.

        Note:
            Provides the L4, L5, and L7 command line.  L8 processing overrides
            this method.
        """

        options = self._parms['options']

        cmd = ['surface_reflectance.py', '--xml', self._xml_filename]

        execute_do_ledaps = False

        # Check to see if SR is required
        if (options['include_sr'] or
                options['include_sr_nbr'] or
                options['include_sr_nbr2'] or
                options['include_sr_ndvi'] or
                options['include_sr_ndmi'] or
                options['include_sr_savi'] or
                options['include_sr_msavi'] or
                options['include_sr_evi'] or
                options['include_dswe']):

            cmd.extend(['--process_sr', 'True'])
            execute_do_ledaps = True
        else:
            # If we do not need the SR data, then don't waste the time
            # generating it
            cmd.extend(['--process_sr', 'False'])

        # Check to see if Thermal or TOA is required
        # include_sr is added here for sanity to match L8 and business logic
        if (options['include_sr_toa'] or
                options['include_sr_thermal'] or
                options['include_sr'] or
                options['include_dswe'] or
                options['include_lst'] or
                options['include_cfmask']):

            execute_do_ledaps = True

        # Only return a string if we will need to run SR processing
        if not execute_do_ledaps:
            cmd = None
        else:
            cmd = ' '.join(cmd)

        return cmd

    def generate_sr_products(self):
        """Generates surface reflectance products
        """

        cmd = self.sr_command_line()

        # Only if required
        if cmd is not None:

            self._logger.info(' '.join(['SURFACE REFLECTANCE COMMAND:', cmd]))

            output = ''
            try:
                output = utilities.execute_cmd(cmd)
            finally:
                if len(output) > 0:
                    self._logger.info(output)

    def generate_cloud_masking(self):
        """Generates cloud mask products
        """

        options = self._parms['options']
        cmd = None
        if (options['include_cfmask'] or
                options['include_dswe'] or
                options['include_sr']):
            cmd = ' '.join(['cloud_masking.py', '--verbose',
                            '--xml', self._xml_filename])

        # Only if required
        if cmd is not None:

            self._logger.info(' '.join(['CLOUD MASKING COMMAND:', cmd]))

            output = ''
            try:
                output = utilities.execute_cmd(cmd)
            finally:
                if len(output) > 0:
                    self._logger.info(output)

    def generate_spectral_indices(self):
        """Generates the requested spectral indices
        """

        options = self._parms['options']

        cmd = None
        if (options['include_sr_nbr'] or
                options['include_sr_nbr2'] or
                options['include_sr_ndvi'] or
                options['include_sr_ndmi'] or
                options['include_sr_savi'] or
                options['include_sr_msavi'] or
                options['include_sr_evi']):

            cmd = ['spectral_indices.py', '--xml', self._xml_filename]

            # Add the specified index options
            if options['include_sr_nbr']:
                cmd.append('--nbr')
            if options['include_sr_nbr2']:
                cmd.append('--nbr2')
            if options['include_sr_ndvi']:
                cmd.append('--ndvi')
            if options['include_sr_ndmi']:
                cmd.append('--ndmi')
            if options['include_sr_savi']:
                cmd.append('--savi')
            if options['include_sr_msavi']:
                cmd.append('--msavi')
            if options['include_sr_evi']:
                cmd.append('--evi')

            cmd = ' '.join(cmd)

        # Only if required
        if cmd is not None:

            self._logger.info(' '.join(['SPECTRAL INDICES COMMAND:', cmd]))

            output = ''
            try:
                output = utilities.execute_cmd(cmd)
            finally:
                if len(output) > 0:
                    self._logger.info(output)

    def surface_water_extent_command_line(self):
        """Returns the command line required to generate Dynamic Surface
           Water Extent

        Evaluates the options requested by the user to define the command line
        string to use, or returns None indicating nothing todo.

        Note:
            Provides the L4, L5, L7, and L8(LC8) command line.
        """

        options = self._parms['options']

        cmd = None
        if options['include_dswe']:

            cmd = ['surface_water_extent.py',
                   '--xml', self._xml_filename,
                   '--verbose']

            cmd = ' '.join(cmd)

        return cmd

    def generate_surface_water_extent(self):
        """Generates the Dynamic Surface Water Extent product
        """

        cmd = self.surface_water_extent_command_line()

        # Only if required
        if cmd is not None:

            self._logger.info(' '.join(['SURFACE WATER EXTENT COMMAND:',
                                        cmd]))

            output = ''
            try:
                output = utilities.execute_cmd(cmd)
            finally:
                if len(output) > 0:
                    self._logger.info(output)

    def generate_land_surface_temperature(self):
        """Generates the Land Surface Temperature product
        """

        options = self._parms['options']

        cmd = None
        if options['include_lst']:

            cmd = ['land_surface_temperature.py',
                   '--xml', self._xml_filename,
                   '--keep-intermediate-data']

            cmd = ' '.join(cmd)

        # Only if required
        if cmd is not None:

            self._logger.info(' '.join(['LST COMMAND:', cmd]))

            output = ''
            try:
                output = utilities.execute_cmd(cmd)
            finally:
                if len(output) > 0:
                    self._logger.info(output)

    def build_science_products(self):
        """Build the science products requested by the user
        """

        # Nothing to do if the user did not specify anything to build
        if not self._build_products:
            return

        self._logger.info('[LandsatProcessor] Building Science Products')

        # Change to the working directory
        current_directory = os.getcwd()
        os.chdir(self._work_dir)

        try:
            self.convert_to_raw_binary()

            self.generate_elevation_product()

            self.generate_land_water_mask()

            self.generate_sr_products()

            self.generate_cloud_masking()

            self.generate_spectral_indices()

            self.generate_surface_water_extent()

            self.generate_land_surface_temperature()

        finally:
            # Change back to the previous directory
            os.chdir(current_directory)

    def cleanup_work_dir(self):
        """Cleanup all the intermediate non-products and the science
           products not requested
        """

        product_id = self._parms['product_id']
        options = self._parms['options']

        # Define intermediate files that need to be removed before product
        # tarball generation
        intermediate_files = [
            'lndsr.*.txt',
            'lndcal.*.txt',
            'LogReport*',
            '*_elevation.*',
            '%s_land_water_mask.*' % product_id
        ]

        # Define L1 source files that may need to be removed before product
        # tarball generation
        l1_source_files = [
            'L*.TIF',
            'README.GTF',
            '*gap_mask*'
        ]

        # Change to the working directory
        current_directory = os.getcwd()
        os.chdir(self._work_dir)

        try:
            non_products = []
            # Remove the intermediate non-product files
            if not options['keep_intermediate_data']:
                for item in intermediate_files:
                    non_products.extend(glob.glob(item))

            # Add level 1 source files if not requested
            if not options['include_source_data']:
                for item in l1_source_files:
                    non_products.extend(glob.glob(item))

            if len(non_products) > 0:
                cmd = ' '.join(['rm', '-rf'] + non_products)
                self._logger.info(' '.join(['REMOVING INTERMEDIATE DATA'
                                            ' COMMAND:', cmd]))

                output = ''
                try:
                    output = utilities.execute_cmd(cmd)
                finally:
                    if len(output) > 0:
                        self._logger.info(output)

            self.remove_products_from_xml()

        finally:
            # Change back to the previous directory
            os.chdir(current_directory)

    def generate_statistics(self):
        """Generates statistics if required for the processor
        """

        options = self._parms['options']

        # Nothing to do if the user did not specify anything to build
        if not self._build_products or not options['include_statistics']:
            return

        # Generate the stats for each stat'able' science product

        # Hold the wild card strings in a type based dictionary
        files_to_search_for = dict()

        # Landsat files (Includes L4-L8)
        # The types must match the types in settings.py
        files_to_search_for['SR'] = ['*_sr_band[0-9].img']
        files_to_search_for['TOA'] = ['*_toa_band[0-9].img',
                                      '*_toa_band1[0-1].img']
        files_to_search_for['INDEX'] = ['*_nbr.img', '*_nbr2.img',
                                        '*_ndmi.img', '*_ndvi.img',
                                        '*_evi.img', '*_savi.img',
                                        '*_msavi.img']

        # Generate the stats for each file
        statistics.generate_statistics(self._work_dir,
                                       files_to_search_for)

    def get_product_name(self):
        """Build the product name from the product information and current
           time
        """

        if self._product_name is None:
            product_id = self._parms['product_id']

            # Get the current time information
            ts = datetime.datetime.today()

            # Extract stuff from the product information
            product_prefix = sensor.info(product_id).product_prefix

            product_name = ('{0}-SC{1}{2}{3}{4}{5}{6}'
                            .format(product_prefix,
                                    str(ts.year).zfill(4),
                                    str(ts.month).zfill(2),
                                    str(ts.day).zfill(2),
                                    str(ts.hour).zfill(2),
                                    str(ts.minute).zfill(2),
                                    str(ts.second).zfill(2)))

            self._product_name = product_name

        return self._product_name


class LandsatTMProcessor(LandsatProcessor):
    """Implements TM specific processing

    Note:
        Today all processing is inherited from the LandsatProcessors because
        the TM and ETM processors are identical.
    """

    def __init__(self, cfg, parms):
        super(LandsatTMProcessor, self).__init__(cfg, parms)


class Landsat4TMProcessor(LandsatTMProcessor):
    """Implements L4 TM specific processing

    Note:
        Today all processing is inherited from the LandsatProcessors because
        the TM and ETM processors are identical.
    """

    def __init__(self, cfg, parms):
        super(Landsat4TMProcessor, self).__init__(cfg, parms)


class LandsatETMProcessor(LandsatProcessor):
    """Implements ETM specific processing

    Note:
        Today all processing is inherited from the LandsatProcessors because
        the TM and ETM processors are identical.
    """

    def __init__(self, cfg, parms):
        super(LandsatETMProcessor, self).__init__(cfg, parms)


class LandsatOLITIRSProcessor(LandsatProcessor):
    """Implements OLITIRS (LC8) specific processing
    """

    def __init__(self, cfg, parms):
        super(LandsatOLITIRSProcessor, self).__init__(cfg, parms)

    def validate_parameters(self):
        """Validates the parameters required for the processor
        """

        # Call the base class parameter validation
        super(LandsatOLITIRSProcessor, self).validate_parameters()

        self._logger.info('Validating [LandsatOLITIRSProcessor] parameters')

        options = self._parms['options']

    def land_water_mask_command_line(self):
        """Returns the command line required to generate a land/water mask

        Note:
            Only for L8 OLITIRS processing
        """

        options = self._parms['options']

        cmd = None
        if (options['include_sr'] or
                options['include_sr_nbr'] or
                options['include_sr_nbr2'] or
                options['include_sr_ndvi'] or
                options['include_sr_ndmi'] or
                options['include_sr_savi'] or
                options['include_sr_msavi'] or
                options['include_sr_evi'] or
                options['include_dswe']):
            cmd = ' '.join(['create_land_water_mask',
                            '--xml', self._xml_filename])

        return cmd

    def sr_command_line(self):
        """Returns the command line required to generate surface reflectance

        Evaluates the options requested by the user to define the command
        line string to use, or returns None indicating nothing todo.
        """

        options = self._parms['options']

        cmd = ['surface_reflectance.py', '--xml', self._xml_filename]

        execute_do_l8_sr = False

        # Check to see if SR is required
        if (options['include_sr'] or
                options['include_sr_nbr'] or
                options['include_sr_nbr2'] or
                options['include_sr_ndvi'] or
                options['include_sr_ndmi'] or
                options['include_sr_savi'] or
                options['include_sr_msavi'] or
                options['include_sr_evi'] or
                options['include_dswe']):

            cmd.extend(['--process_sr', 'True'])
            execute_do_l8_sr = True
        else:
            # If we do not need the SR data, then don't waste the time
            # generating it
            cmd.extend(['--process_sr', 'False'])

        # Check to see if Thermal or TOA is required
        # include_sr is added here for business logic
        if (options['include_sr_toa'] or
                options['include_sr_thermal'] or
                options['include_sr'] or
                options['include_dswe'] or
                options['include_lst'] or
                options['include_cfmask']):

            cmd.append('--write_toa')
            execute_do_l8_sr = True

        # Only return a string if we will need to run SR processing
        if not execute_do_l8_sr:
            cmd = None
        else:
            cmd = ' '.join(cmd)

        return cmd


class LandsatOLIProcessor(LandsatOLITIRSProcessor):
    """Implements OLI only (LO8) specific processing
    """

    def __init__(self, cfg, parms):
        super(LandsatOLIProcessor, self).__init__(cfg, parms)

    def validate_parameters(self):
        """Validates the parameters required for the processor
        """

        # Call the base class parameter validation
        super(LandsatOLIProcessor, self).validate_parameters()

        self._logger.info('Validating [LandsatOLIProcessor] parameters')

        options = self._parms['options']

        if options['include_sr'] is True:
            raise Exception('include_sr is an unavailable product option'
                            ' for OLI-Only data')

        if options['include_sr_thermal'] is True:
            raise Exception('include_sr_thermal is an unavailable product'
                            ' option for OLI-Only data')

        if options['include_cfmask'] is True:
            raise Exception('include_cfmask is an unavailable product option'
                            ' for OLI-Only data')

        if options['include_dswe'] is True:
            raise Exception('include_dswe is an unavailable product option'
                            ' for OLI-Only data')

    def land_water_mask_command_line(self):
        """Returns the command line required to generate a land/water mask

        Note:
            Only for L8 OLITIRS processing
        """
        return None

    def generate_cloud_masking(self):
        """Cloud Masking processing requires both OLI and TIRS bands

        So OLI only processing can not produce cloud mask products.
        """
        pass

    def generate_spectral_indices(self):
        """ Spectral Indices processing requires surface reflectance products
            as input

        So since, SR products can not be produced with OLI only data, OLI only
        processing can not produce spectral indices.
        """
        pass


class ModisProcessor(CDRProcessor):
    """Implements the common processing between all of the MODIS
       processors
    """

    def __init__(self, cfg, parms):
        super(ModisProcessor, self).__init__(cfg, parms)

        self._hdf_filename = None

    def validate_parameters(self):
        """Validates the parameters required for the processor
        """

        # Call the base class parameter validation
        super(ModisProcessor, self).validate_parameters()

        self._logger.info('Validating [ModisProcessor] parameters')

        options = self._parms['options']

        # Force these parameters to false if not provided
        # They are the required includes for product generation
        required_includes = ['include_customized_source_data',
                             'include_source_data',
                             'include_statistics']

        for parameter in required_includes:
            if not parameters.test_for_parameter(options, parameter):
                self._logger.warning('[{}] parameter missing defaulting to'
                                     ' False'.format(parameter))
                options[parameter] = False

        # Determine if we need to build products
        if not options['include_customized_source_data']:

            self._logger.info('***NO CUSTOMIZED PRODUCTS CHOSEN***')
            self._build_products = False
        else:
            self._build_products = True

    def stage_input_data(self):
        """Stages the input data required for the processor
        """

        product_id = self._parms['product_id']
        download_url = self._parms['download_url']

        file_name = ''.join([product_id,
                             settings.MODIS_INPUT_FILENAME_EXTENSION])
        staged_file = os.path.join(self._stage_dir, file_name)

        # Download the source data
        transfer.download_file_url(download_url, staged_file)

        self._hdf_filename = os.path.basename(staged_file)
        work_file = os.path.join(self._work_dir, self._hdf_filename)

        # Copy the staged data to the work directory
        shutil.copyfile(staged_file, work_file)
        os.unlink(staged_file)

    def convert_to_raw_binary(self):
        """Converts the Landsat(LPGS) input data to our internal raw binary
           format
        """

        options = self._parms['options']

        # Build a command line arguments list
        cmd = ['convert_modis_to_espa',
               '--hdf', self._hdf_filename]
        if not options['include_source_data']:
            cmd.append('--del_src_files')

        # Turn the list into a string
        cmd = ' '.join(cmd)
        self._logger.info(' '.join(['CONVERT MODIS TO ESPA COMMAND:', cmd]))

        output = ''
        try:
            output = utilities.execute_cmd(cmd)
        finally:
            if len(output) > 0:
                self._logger.info(output)

    def build_science_products(self):
        """Build the science products requested by the user

        Note:
            We get science products as the input, so the only thing really
            happening here is generating a customized product for the
            statistics generation.
        """

        # Nothing to do if the user did not specify anything to build
        if not self._build_products:
            return

        self._logger.info('[ModisProcessor] Building Science Products')

        # Change to the working directory
        current_directory = os.getcwd()
        os.chdir(self._work_dir)

        try:
            self.convert_to_raw_binary()

        finally:
            # Change back to the previous directory
            os.chdir(current_directory)

    def cleanup_work_dir(self):
        """Cleanup all the intermediate non-products and the science
           products not requested
        """

        # Nothing to do for Modis products
        return

    def generate_statistics(self):
        """Generates statistics if required for the processor
        """

        options = self._parms['options']

        # Nothing to do if the user did not specify anything to build
        if not self._build_products or not options['include_statistics']:
            return

        # Generate the stats for each stat'able' science product

        # Hold the wild card strings in a type based dictionary
        files_to_search_for = dict()

        # MODIS files
        # The types must match the types in settings.py
        files_to_search_for['SR'] = ['*sur_refl_b*.img']
        files_to_search_for['INDEX'] = ['*NDVI.img', '*EVI.img']
        files_to_search_for['LST'] = ['*LST_Day_1km.img',
                                      '*LST_Night_1km.img',
                                      '*LST_Day_6km.img',
                                      '*LST_Night_6km.img']
        files_to_search_for['EMIS'] = ['*Emis_*.img']

        # Generate the stats for each file
        statistics.generate_statistics(self._work_dir,
                                       files_to_search_for)

    def get_product_name(self):
        """Build the product name from the product information and current
           time
        """

        if self._product_name is None:
            product_id = self._parms['product_id']

            # Get the current time information
            ts = datetime.datetime.today()

            # Extract stuff from the product information
            product_prefix = sensor.info(product_id).product_prefix

            product_name = ('{0}-SC{1}{2}{3}{4}{5}{6}'
                            .format(product_prefix,
                                    str(ts.year).zfill(4),
                                    str(ts.month).zfill(2),
                                    str(ts.day).zfill(2),
                                    str(ts.hour).zfill(2),
                                    str(ts.minute).zfill(2),
                                    str(ts.second).zfill(2)))

            self._product_name = product_name

        return self._product_name


class ModisAQUAProcessor(ModisProcessor):
    """Implements AQUA specific processing
    """

    def __init__(self, cfg, parms):
        super(ModisAQUAProcessor, self).__init__(cfg, parms)


class ModisTERRAProcessor(ModisProcessor):
    """Implements TERRA specific processing
    """

    def __init__(self, cfg, parms):
        super(ModisTERRAProcessor, self).__init__(cfg, parms)


class PlotProcessor(ProductProcessor):
    """Implements Plot processing
    """

    def __init__(self, cfg, parms):

        # Setup the default colors
        self._sensor_colors = dict()
        self._sensor_colors['Terra'] = '#664400'   # Some Brown kinda like dirt
        self._sensor_colors['Aqua'] = '#00cccc'    # Some cyan like blue color
        self._sensor_colors['L4'] = '#cc3333'     # A nice Red
        self._sensor_colors['L5'] = '#0066cc'     # A nice Blue
        self._sensor_colors['L7'] = '#00cc33'     # An ok Green
        self._sensor_colors['L8'] = '#ffbb00'      # An ok Yellow
        self._sensor_colors['L8-TIRS1'] = '#ffbb00'  # An ok Yellow
        self._sensor_colors['L8-TIRS2'] = '#664400'  # Some Brown like dirt
        self._bg_color = settings.PLOT_BG_COLOR

        # Setup the default marker
        self._marker = settings.PLOT_MARKER
        self._marker_size = float(settings.PLOT_MARKER_SIZE)
        self._marker_edge_width = float(settings.PLOT_MARKER_EDGE_WIDTH)

        # Specify a base number of days to expand the plot date range. This
        # helps keep data points from being placed on the plot border lines
        self._time_delta_5_days = datetime.timedelta(days=5)

        # --------------------------------------------------------------------
        # Define the data ranges and output ranges for the plotting
        # DATA_(MAX/MIN) must match the (UPPER/LOWER)_BOUND in settings.py
        # The toplevel keys are used as search strings into the band_type
        # displayed names, so they need to match unique(enough) portions of
        # those strings
        # --------------------------------------------------------------------
        #          DATA_MAX: The maximum value represented in the data.
        #          DATA_MIN: The minimum value represented in the data.
        #         SCALE_MAX: The DATA_MAX is scaled to this value.
        #         SCALE_MIN: The DATA_MIN is scaled to this value.
        #       DISPLAY_MAX: The maximum value to display on the plot.
        #       DISPLAY_MIN: The minimum value to display on the plot.
        #    MAX_N_LOCATORS: The maximum number of spaces between Y-axis tick
        #                    marks.  This should be adjusted so that the tick
        #                    marks fall on values that display nicely.  Due to
        #                    having some buffer added to the display minimum
        #                    and maximum values, the value chosen for this
        #                    parameter should include the space between the
        #                    top and the top tick mark as well as the bottom
        #                    and bottom tick mark. (i.e. Add two)
        # --------------------------------------------------------------------
        br_sr = settings.BAND_TYPE_STAT_RANGES['SR']
        br_toa = settings.BAND_TYPE_STAT_RANGES['TOA']
        br_index = settings.BAND_TYPE_STAT_RANGES['INDEX']
        br_lst = settings.BAND_TYPE_STAT_RANGES['LST']
        br_emis = settings.BAND_TYPE_STAT_RANGES['EMIS']
        self._band_type_data_ranges = {
            'SR': {
                'DATA_MAX': float(br_sr['UPPER_BOUND']),
                'DATA_MIN': float(br_sr['LOWER_BOUND']),
                'SCALE_MAX': 1.0,
                'SCALE_MIN': 0.0,
                'DISPLAY_MAX': 1.0,
                'DISPLAY_MIN': 0.0,
                'MAX_N_LOCATORS': 12
            },
            'TOA': {
                'DATA_MAX': float(br_toa['UPPER_BOUND']),
                'DATA_MIN': float(br_toa['LOWER_BOUND']),
                'SCALE_MAX': 1.0,
                'SCALE_MIN': 0.0,
                'DISPLAY_MAX': 1.0,
                'DISPLAY_MIN': 0.0,
                'MAX_N_LOCATORS': 12
            },
            'NDVI': {
                'DATA_MAX': float(br_index['UPPER_BOUND']),
                'DATA_MIN': float(br_index['LOWER_BOUND']),
                'SCALE_MAX': 1.0,
                'SCALE_MIN': -0.1,
                'DISPLAY_MAX': 1.0,
                'DISPLAY_MIN': -0.1,
                'MAX_N_LOCATORS': 13
            },
            'EVI': {
                'DATA_MAX': float(br_index['UPPER_BOUND']),
                'DATA_MIN': float(br_index['LOWER_BOUND']),
                'SCALE_MAX': 1.0,
                'SCALE_MIN': -0.1,
                'DISPLAY_MAX': 1.0,
                'DISPLAY_MIN': -0.1,
                'MAX_N_LOCATORS': 13
            },
            'SAVI': {
                'DATA_MAX': float(br_index['UPPER_BOUND']),
                'DATA_MIN': float(br_index['LOWER_BOUND']),
                'SCALE_MAX': 1.0,
                'SCALE_MIN': -0.1,
                'DISPLAY_MAX': 1.0,
                'DISPLAY_MIN': -0.1,
                'MAX_N_LOCATORS': 13
            },
            'MSAVI': {
                'DATA_MAX': float(br_index['UPPER_BOUND']),
                'DATA_MIN': float(br_index['LOWER_BOUND']),
                'SCALE_MAX': 1.0,
                'SCALE_MIN': -0.1,
                'DISPLAY_MAX': 1.0,
                'DISPLAY_MIN': -0.1,
                'MAX_N_LOCATORS': 13
            },
            'NBR': {
                'DATA_MAX': float(br_index['UPPER_BOUND']),
                'DATA_MIN': float(br_index['LOWER_BOUND']),
                'SCALE_MAX': 1.0,
                'SCALE_MIN': -0.1,
                'DISPLAY_MAX': 1.0,
                'DISPLAY_MIN': -0.1,
                'MAX_N_LOCATORS': 13
            },
            'NBR2': {
                'DATA_MAX': float(br_index['UPPER_BOUND']),
                'DATA_MIN': float(br_index['LOWER_BOUND']),
                'SCALE_MAX': 1.0,
                'SCALE_MIN': -0.1,
                'DISPLAY_MAX': 1.0,
                'DISPLAY_MIN': -0.1,
                'MAX_N_LOCATORS': 13
            },
            'NDMI': {
                'DATA_MAX': float(br_index['UPPER_BOUND']),
                'DATA_MIN': float(br_index['LOWER_BOUND']),
                'SCALE_MAX': 1.0,
                'SCALE_MIN': -0.1,
                'DISPLAY_MAX': 1.0,
                'DISPLAY_MIN': -0.1,
                'MAX_N_LOCATORS': 13
            },
            'LST': {
                'DATA_MAX': float(br_lst['UPPER_BOUND']),
                'DATA_MIN': float(br_lst['LOWER_BOUND']),
                'SCALE_MAX': 1.0,
                'SCALE_MIN': 0.0,
                'DISPLAY_MAX': 1.0,
                'DISPLAY_MIN': 0.0,
                'MAX_N_LOCATORS': 12
            },
            'Emis': {
                'DATA_MAX': float(br_emis['UPPER_BOUND']),
                'DATA_MIN': float(br_emis['LOWER_BOUND']),
                'SCALE_MAX': 1.0,
                'SCALE_MIN': 0.0,
                'DISPLAY_MAX': 1.0,
                'DISPLAY_MIN': 0.0,
                'MAX_N_LOCATORS': 12
            }
        }

        # --------------------------------------------------------------------
        # Define the configuration for searching for files and some of the
        # text for the plots and filenames.
        # Doing this greatly simplified the code. :)
        # Should be real easy to add others. :)
        # --------------------------------------------------------------------

        L4_NAME = 'Landsat 4'
        L5_NAME = 'Landsat 5'
        L7_NAME = 'Landsat 7'
        L8_NAME = 'Landsat 8'
        L8_TIRS1_NAME = 'Landsat 8 TIRS1'
        L8_TIRS2_NAME = 'Landsat 8 TIRS2'
        TERRA_NAME = 'Terra'
        AQUA_NAME = 'Aqua'

        SearchInfo = namedtuple('SearchInfo', ('key', 'filter_list'))

        # Only MODIS SR band 5 files
        _sr_swir_modis_b5_info = [SearchInfo(TERRA_NAME,
                                             ['MOD*sur_refl*b05.stats']),
                                  SearchInfo(AQUA_NAME,
                                             ['MYD*sur_refl*b05.stats'])]

        # SR (L4-L7 B5) (L8 B6) (MODIS B6)
        _sr_swir1_info = [SearchInfo(L4_NAME, ['LT4*_sr_band5.stats',
                                               'LT04*_sr_band5.stats']),
                          SearchInfo(L5_NAME, ['LT5*_sr_band5.stats',
                                               'LT05*_sr_band5.stats']),
                          SearchInfo(L7_NAME, ['LE7*_sr_band5.stats',
                                               'LE07*_sr_band5.stats']),
                          SearchInfo(L8_NAME, ['LC8*_sr_band6.stats'
                                               'LC08*_sr_band6.stats']),
                          SearchInfo(TERRA_NAME, ['MOD*sur_refl_b06*.stats']),
                          SearchInfo(AQUA_NAME, ['MYD*sur_refl_b06*.stats'])]

        # SR (L4-L8 B7) (MODIS B7)
        _sr_swir2_info = [SearchInfo(L4_NAME, ['LT4*_sr_band7.stats',
                                               'LT04*_sr_band7.stats']),
                          SearchInfo(L5_NAME, ['LT5*_sr_band7.stats',
                                               'LT05*_sr_band7.stats']),
                          SearchInfo(L7_NAME, ['LE7*_sr_band7.stats',
                                               'LE07*_sr_band7.stats']),
                          SearchInfo(L8_NAME, ['LC8*_sr_band7.stats',
                                               'LC08*_sr_band7.stats']),
                          SearchInfo(TERRA_NAME, ['MOD*sur_refl_b07*.stats']),
                          SearchInfo(AQUA_NAME, ['MYD*sur_refl_b07*.stats'])]

        # SR (L8 B1)  coastal aerosol
        _sr_coastal_info = [SearchInfo(L8_NAME, ['LC8*_sr_band1.stats',
                                                 'LC08*_sr_band1.stats'])]

        # SR (L4-L7 B1) (L8 B2) (MODIS B3)
        _sr_blue_info = [SearchInfo(L4_NAME, ['LT4*_sr_band1.stats',
                                              'LT04*_sr_band1.stats']),
                         SearchInfo(L5_NAME, ['LT5*_sr_band1.stats',
                                              'LT05*_sr_band1.stats']),
                         SearchInfo(L7_NAME, ['LE7*_sr_band1.stats',
                                              'LE07*_sr_band1.stats']),
                         SearchInfo(L8_NAME, ['LC8*_sr_band2.stats',
                                              'LC08*_sr_band2.stats']),
                         SearchInfo(TERRA_NAME, ['MOD*sur_refl_b03*.stats']),
                         SearchInfo(AQUA_NAME, ['MYD*sur_refl_b03*.stats'])]

        # SR (L4-L7 B2) (L8 B3) (MODIS B4)
        _sr_green_info = [SearchInfo(L4_NAME, ['LT4*_sr_band2.stats',
                                               'LT04*_sr_band2.stats']),
                          SearchInfo(L5_NAME, ['LT5*_sr_band2.stats',
                                               'LT05*_sr_band2.stats']),
                          SearchInfo(L7_NAME, ['LE7*_sr_band2.stats',
                                               'LE07*_sr_band2.stats']),
                          SearchInfo(L8_NAME, ['LC8*_sr_band3.stats',
                                               'LC08*_sr_band3.stats']),
                          SearchInfo(TERRA_NAME, ['MOD*sur_refl_b04*.stats']),
                          SearchInfo(AQUA_NAME, ['MYD*sur_refl_b04*.stats'])]

        # SR (L4-L7 B3) (L8 B4) (MODIS B1)
        _sr_red_info = [SearchInfo(L4_NAME, ['LT4*_sr_band3.stats',
                                             'LT04*_sr_band3.stats']),
                        SearchInfo(L5_NAME, ['LT5*_sr_band3.stats',
                                             'LT05*_sr_band3.stats']),
                        SearchInfo(L7_NAME, ['LE7*_sr_band3.stats',
                                             'LE07*_sr_band3.stats']),
                        SearchInfo(L8_NAME, ['LC8*_sr_band4.stats',
                                             'LC08*_sr_band4.stats']),
                        SearchInfo(TERRA_NAME, ['MOD*sur_refl_b01*.stats']),
                        SearchInfo(AQUA_NAME, ['MYD*sur_refl_b01*.stats'])]

        # SR (L4-L7 B4) (L8 B5) (MODIS B2)
        _sr_nir_info = [SearchInfo(L4_NAME, ['LT4*_sr_band4.stats',
                                             'LT04*_sr_band4.stats']),
                        SearchInfo(L5_NAME, ['LT5*_sr_band4.stats',
                                             'LT05*_sr_band4.stats']),
                        SearchInfo(L7_NAME, ['LE7*_sr_band4.stats',
                                             'LE07*_sr_band4.stats']),
                        SearchInfo(L8_NAME, ['LC8*_sr_band5.stats',
                                             'LC08*_sr_band5.stats']),
                        SearchInfo(TERRA_NAME, ['MOD*sur_refl_b02*.stats']),
                        SearchInfo(AQUA_NAME, ['MYD*sur_refl_b02*.stats'])]

        # SR (L8 B9)
        _sr_cirrus_info = [SearchInfo(L8_NAME, ['LC8*_sr_band9.stats',
                                                'LC08*_sr_band9.stats'])]

        # Only Landsat TOA band 6(L4-7) band 10(L8) band 11(L8)
        _toa_thermal_info = [SearchInfo(L4_NAME, ['LT4*_toa_band6.stats',
                                                  'LT04*_toa_band6.stats']),
                             SearchInfo(L5_NAME, ['LT5*_toa_band6.stats',
                                                  'LT05*_toa_band6.stats']),
                             SearchInfo(L7_NAME, ['LE7*_toa_band6.stats',
                                                  'LE07*_toa_band6.stats']),
                             SearchInfo(L8_TIRS1_NAME,
                                        ['LC8*_toa_band10.stats',
                                         'LC08*_toa_band10.stats']),
                             SearchInfo(L8_TIRS2_NAME,
                                        ['LC8*_toa_band11.stats',
                                         'LC08*_toa_band11.stats'])]

        # Only Landsat TOA (L4-L7 B5) (L8 B6)
        _toa_swir1_info = [SearchInfo(L4_NAME, ['LT4*_toa_band5.stats',
                                                'LT04*_toa_band5.stats']),
                           SearchInfo(L5_NAME, ['LT5*_toa_band5.stats',
                                                'LT05*_toa_band5.stats']),
                           SearchInfo(L7_NAME, ['LE7*_toa_band5.stats',
                                                'LE07*_toa_band5.stats']),
                           SearchInfo(L8_NAME, ['L[C,O]8*_toa_band6.stats',
                                                'L[C,O]08*_toa_band6.stats'])]

        # Only Landsat TOA (L4-L8 B7)
        _toa_swir2_info = [SearchInfo(L4_NAME, ['LT4*_toa_band7.stats',
                                                'LT04*_toa_band7.stats']),
                           SearchInfo(L5_NAME, ['LT5*_toa_band7.stats',
                                                'LT05*_toa_band7.stats']),
                           SearchInfo(L7_NAME, ['LE7*_toa_band7.stats',
                                                'LE07*_toa_band7.stats']),
                           SearchInfo(L8_NAME, ['L[C,O]8*_toa_band7.stats',
                                                'L[C,O]08*_toa_band7.stats'])]

        # Only Landsat TOA (L8 B1)
        _toa_coastal_info = [SearchInfo(L8_NAME,
                                        ['L[C,O]8*_toa_band1.stats',
                                         'L[C,O]08*_toa_band1.stats'])]

        # Only Landsat TOA (L4-L7 B1) (L8 B2)
        _toa_blue_info = [SearchInfo(L4_NAME, ['LT4*_toa_band1.stats',
                                               'LT04*_toa_band1.stats']),
                          SearchInfo(L5_NAME, ['LT5*_toa_band1.stats',
                                               'LT05*_toa_band1.stats']),
                          SearchInfo(L7_NAME, ['LE7*_toa_band1.stats',
                                               'LE07*_toa_band1.stats']),
                          SearchInfo(L8_NAME, ['L[C,O]8*_toa_band2.stats',
                                               'L[C,O]08*_toa_band2.stats'])]

        # Only Landsat TOA (L4-L7 B2) (L8 B3)
        _toa_green_info = [SearchInfo(L4_NAME, ['LT4*_toa_band2.stats',
                                                'LT04*_toa_band2.stats']),
                           SearchInfo(L5_NAME, ['LT5*_toa_band2.stats',
                                                'LT05*_toa_band2.stats']),
                           SearchInfo(L7_NAME, ['LE7*_toa_band2.stats',
                                                'LE07*_toa_band2.stats']),
                           SearchInfo(L8_NAME, ['L[C,O]8*_toa_band3.stats',
                                                'L[C,O]08*_toa_band3.stats'])]

        # Only Landsat TOA (L4-L7 B3) (L8 B4)
        _toa_red_info = [SearchInfo(L4_NAME, ['LT4*_toa_band3.stats',
                                              'LT04*_toa_band3.stats']),
                         SearchInfo(L5_NAME, ['LT5*_toa_band3.stats',
                                              'LT05*_toa_band3.stats']),
                         SearchInfo(L7_NAME, ['LE7*_toa_band3.stats',
                                              'LE07*_toa_band3.stats']),
                         SearchInfo(L8_NAME, ['L[C,O]8*_toa_band4.stats',
                                              'L[C,O]08*_toa_band4.stats'])]

        # Only Landsat TOA (L4-L7 B4) (L8 B5)
        _toa_nir_info = [SearchInfo(L4_NAME, ['LT4*_toa_band4.stats',
                                              'LT04*_toa_band4.stats']),
                         SearchInfo(L5_NAME, ['LT5*_toa_band4.stats',
                                              'LT05*_toa_band4.stats']),
                         SearchInfo(L7_NAME, ['LE7*_toa_band4.stats',
                                              'LE07*_toa_band4.stats']),
                         SearchInfo(L8_NAME, ['L[C,O]8*_toa_band5.stats',
                                              'L[C,O]08*_toa_band5.stats'])]

        # Only Landsat TOA (L8 B9)
        _toa_cirrus_info = [SearchInfo(L8_NAME, ['L[C,O]8*_toa_band9.stats'])]

        # Only MODIS band 20 files
        _emis_20_info = [SearchInfo(TERRA_NAME, ['MOD*Emis_20.stats']),
                         SearchInfo(AQUA_NAME, ['MYD*Emis_20.stats'])]

        # Only MODIS band 22 files
        _emis_22_info = [SearchInfo(TERRA_NAME, ['MOD*Emis_22.stats']),
                         SearchInfo(AQUA_NAME, ['MYD*Emis_22.stats'])]

        # Only MODIS band 23 files
        _emis_23_info = [SearchInfo(TERRA_NAME, ['MOD*Emis_23.stats']),
                         SearchInfo(AQUA_NAME, ['MYD*Emis_23.stats'])]

        # Only MODIS band 29 files
        _emis_29_info = [SearchInfo(TERRA_NAME, ['MOD*Emis_29.stats']),
                         SearchInfo(AQUA_NAME, ['MYD*Emis_29.stats'])]

        # Only MODIS band 31 files
        _emis_31_info = [SearchInfo(TERRA_NAME, ['MOD*Emis_31.stats']),
                         SearchInfo(AQUA_NAME, ['MYD*Emis_31.stats'])]

        # Only MODIS band 32 files
        _emis_32_info = [SearchInfo(TERRA_NAME, ['MOD*Emis_32.stats']),
                         SearchInfo(AQUA_NAME, ['MYD*Emis_32.stats'])]

        # Only MODIS Day files
        _lst_day_info = [SearchInfo(TERRA_NAME, ['MOD*LST_Day_*.stats']),
                         SearchInfo(AQUA_NAME, ['MYD*LST_Day_*.stats'])]

        # Only MODIS Night files
        _lst_night_info = [SearchInfo(TERRA_NAME, ['MOD*LST_Night_*.stats']),
                           SearchInfo(AQUA_NAME, ['MYD*LST_Night_*.stats'])]

        # MODIS and Landsat files
        _ndvi_info = [SearchInfo(L4_NAME, ['LT4*_sr_ndvi.stats',
                                           'LT04*_sr_ndvi.stats']),
                      SearchInfo(L5_NAME, ['LT5*_sr_ndvi.stats',
                                           'LT05*_sr_ndvi.stats']),
                      SearchInfo(L7_NAME, ['LE7*_sr_ndvi.stats',
                                           'LE07*_sr_ndvi.stats']),
                      SearchInfo(L8_NAME, ['LC8*_sr_ndvi.stats',
                                           'LC08*_sr_ndvi.stats']),
                      SearchInfo(TERRA_NAME, ['MOD*_NDVI.stats']),
                      SearchInfo(AQUA_NAME, ['MYD*_NDVI.stats'])]

        # MODIS and Landsat files
        _evi_info = [SearchInfo(L4_NAME, ['LT4*_sr_evi.stats',
                                          'LT04*_sr_evi.stats']),
                     SearchInfo(L5_NAME, ['LT5*_sr_evi.stats',
                                          'LT05*_sr_evi.stats']),
                     SearchInfo(L7_NAME, ['LE7*_sr_evi.stats',
                                          'LE07*_sr_evi.stats']),
                     SearchInfo(L8_NAME, ['LC8*_sr_evi.stats',
                                          'LC08*_sr_evi.stats']),
                     SearchInfo(TERRA_NAME, ['MOD*_EVI.stats']),
                     SearchInfo(AQUA_NAME, ['MYD*_EVI.stats'])]

        # Only Landsat SAVI files
        _savi_info = [SearchInfo(L4_NAME, ['LT4*_sr_savi.stats',
                                           'LT04*_sr_savi.stats']),
                      SearchInfo(L5_NAME, ['LT5*_sr_savi.stats',
                                           'LT05*_sr_savi.stats']),
                      SearchInfo(L7_NAME, ['LE7*_sr_savi.stats',
                                           'LE07*_sr_savi.stats']),
                      SearchInfo(L8_NAME, ['LC8*_sr_savi.stats',
                                           'LC08*_sr_savi.stats'])]

        # Only Landsat MSAVI files
        _msavi_info = [SearchInfo(L4_NAME, ['LT4*_sr_msavi.stats',
                                            'LT04*_sr_msavi.stats']),
                       SearchInfo(L5_NAME, ['LT5*_sr_msavi.stats',
                                            'LT05*_sr_msavi.stats']),
                       SearchInfo(L7_NAME, ['LE7*_sr_msavi.stats',
                                            'LE07*_sr_msavi.stats']),
                       SearchInfo(L8_NAME, ['LC8*_sr_msavi.stats',
                                            'LC08*_sr_msavi.stats'])]

        # Only Landsat NBR files
        _nbr_info = [SearchInfo(L4_NAME, ['LT4*_sr_nbr.stats',
                                          'LT04*_sr_nbr.stats']),
                     SearchInfo(L5_NAME, ['LT5*_sr_nbr.stats',
                                          'LT05*_sr_nbr.stats']),
                     SearchInfo(L7_NAME, ['LE7*_sr_nbr.stats',
                                          'LE07*_sr_nbr.stats']),
                     SearchInfo(L8_NAME, ['LC8*_sr_nbr.stats',
                                          'LC08*_sr_nbr.stats'])]

        # Only Landsat NBR2 files
        _nbr2_info = [SearchInfo(L4_NAME, ['LT4*_sr_nbr2.stats',
                                           'LT04*_sr_nbr2.stats']),
                      SearchInfo(L5_NAME, ['LT5*_sr_nbr2.stats',
                                           'LT05*_sr_nbr2.stats']),
                      SearchInfo(L7_NAME, ['LE7*_sr_nbr2.stats',
                                           'LE07*_sr_nbr2.stats']),
                      SearchInfo(L8_NAME, ['LC8*_sr_nbr2.stats',
                                           'LC08*_sr_nbr2.stats'])]

        # Only Landsat NDMI files
        _ndmi_info = [SearchInfo(L4_NAME, ['LT4*_sr_ndmi.stats',
                                           'LT04*_sr_ndmi.stats']),
                      SearchInfo(L5_NAME, ['LT5*_sr_ndmi.stats',
                                           'LT05*_sr_ndmi.stats']),
                      SearchInfo(L7_NAME, ['LE7*_sr_ndmi.stats',
                                           'LE07*_sr_ndmi.stats']),
                      SearchInfo(L8_NAME, ['LC8*_sr_ndmi.stats',
                                           'LC08*_sr_ndmi.stats'])]

        self.work_list = [(_sr_coastal_info, 'SR COASTAL AEROSOL'),
                          (_sr_blue_info, 'SR Blue'),
                          (_sr_green_info, 'SR Green'),
                          (_sr_red_info, 'SR Red'),
                          (_sr_nir_info, 'SR NIR'),
                          (_sr_swir1_info, 'SR SWIR1'),
                          (_sr_swir2_info, 'SR SWIR2'),
                          (_sr_cirrus_info, 'SR CIRRUS'),
                          (_sr_swir_modis_b5_info, 'SR SWIR B5'),
                          (_toa_thermal_info, 'SR Thermal'),
                          (_toa_coastal_info, 'TOA COASTAL AEROSOL'),
                          (_toa_blue_info, 'TOA Blue'),
                          (_toa_green_info, 'TOA Green'),
                          (_toa_red_info, 'TOA Red'),
                          (_toa_nir_info, 'TOA NIR'),
                          (_toa_swir1_info, 'TOA SWIR1'),
                          (_toa_swir2_info, 'TOA SWIR2'),
                          (_toa_cirrus_info, 'TOA CIRRUS'),
                          (_emis_20_info, 'Emis Band 20'),
                          (_emis_22_info, 'Emis Band 22'),
                          (_emis_23_info, 'Emis Band 23'),
                          (_emis_29_info, 'Emis Band 29'),
                          (_emis_31_info, 'Emis Band 31'),
                          (_emis_32_info, 'Emis Band 32'),
                          (_lst_day_info, 'LST Day'),
                          (_lst_night_info, 'LST Night'),
                          (_ndvi_info, 'NDVI'),
                          (_evi_info, 'EVI'),
                          (_savi_info, 'SAVI'),
                          (_msavi_info, 'MSAVI'),
                          (_nbr_info, 'NBR'),
                          (_nbr2_info, 'NBR2'),
                          (_ndmi_info, 'NDMI')]

        super(PlotProcessor, self).__init__(cfg, parms)

    def validate_parameters(self):
        """Validates the parameters required for the processor
        """

        # Call the base class parameter validation
        super(PlotProcessor, self).validate_parameters()

        self._logger.info('Validating [PlotProcessor] parameters')

        options = self._parms['options']

        # Override the colors if they were specified
        if parameters.test_for_parameter(options, 'terra_color'):
            self._sensor_colors['Terra'] = options['terra_color']
        else:
            options['terra_color'] = self._sensor_colors['Terra']
        if parameters.test_for_parameter(options, 'aqua_color'):
            self._sensor_colors['Aqua'] = options['aqua_color']
        else:
            options['aqua_color'] = self._sensor_colors['Aqua']
        if parameters.test_for_parameter(options, 'l4_color'):
            self._sensor_colors['L4'] = options['l4_color']
        else:
            options['l4_color'] = self._sensor_colors['L4']
        if parameters.test_for_parameter(options, 'l5_color'):
            self._sensor_colors['L5'] = options['l5_color']
        else:
            options['l5_color'] = self._sensor_colors['L5']
        if parameters.test_for_parameter(options, 'l7_color'):
            self._sensor_colors['L7'] = options['l7_color']
        else:
            options['l7_color'] = self._sensor_colors['L7']
        if parameters.test_for_parameter(options, 'l8_color'):
            self._sensor_colors['L8'] = options['l8_color']
        else:
            options['l8_color'] = self._sensor_colors['L8']
        if parameters.test_for_parameter(options, 'l8_tirs1_color'):
            self._sensor_colors['L8-TIRS1'] = options['l8_tirs1_color']
        else:
            options['l8_tirs1_color'] = self._sensor_colors['L8-TIRS1']
        if parameters.test_for_parameter(options, 'l8_tirs2_color'):
            self._sensor_colors['L8-TIRS2'] = options['l8_tirs2_color']
        else:
            options['l8_tirs2_color'] = self._sensor_colors['L8-TIRS2']
        if parameters.test_for_parameter(options, 'bg_color'):
            self._bg_color = options['bg_color']
        else:
            options['bg_color'] = self._bg_color

        # Override the marker if it was specified
        if parameters.test_for_parameter(options, 'marker'):
            self._marker = options['marker']
        else:
            options['marker'] = self._marker
        if parameters.test_for_parameter(options, 'marker_size'):
            self._marker_size = options['marker_size']
        else:
            options['marker_size'] = self._marker_size
        if parameters.test_for_parameter(options, 'marker_edge_width'):
            self._marker_edge_width = options['marker_edge_width']
        else:
            options['marker_edge_width'] = self._marker_edge_width

    def read_statistics(self, statistics_file):
        """Read the file contents and return as a list of key values
        """

        with open(statistics_file, 'r') as statistics_fd:
            for line in statistics_fd:
                line_lower = line.strip().lower()
                parts = line_lower.split('=')
                yield parts

    def get_sensor_string_from_filename(self, filename):
        """Determine the year, month, day_of_month, and sensor from the
           scene name
        """

        sensor_name = sensor.info(filename).sensor_name
        sensor_string = sensor_name

        if sensor.is_landsat8(filename):
            # We plot both TIRS bands in the thermal plot so they need to
            # be separatly identified
            if 'toa_band10' in filename:
                sensor_string = '{}-TIRS1'.format(sensor_name)
            elif 'toa_band11' in filename:
                sensor_string = '{}-TIRS2'.format(sensor_name)
        else:
            sensor_string = sensor_name

        return sensor_string

    def combine_sensor_stats(self, stats_name, stats_files):
        """Combines all the stat files for one sensor into one csv file
        """

        stats = dict()

        # Fix the output filename
        out_filename = stats_name.replace(' ', '_').lower()
        out_filename = ''.join([out_filename, '_stats.csv'])

        # Read each file into a dictionary
        for stats_file in stats_files:
            stats[stats_file] = \
                dict((key, value) for (key, value)
                     in self.read_statistics(stats_file))

        stat_data = list()
        # Process through and create records
        for filename, obj in stats.items():
            self._logger.debug(filename)

            # Figure out the date information for the stats record
            date = sensor.info(filename).date_acquired
            day_of_year = date.timetuple().tm_yday

            line = ','.join([date.isoformat(), '{0:03}'.format(day_of_year),
                             obj['minimum'], obj['maximum'],
                             obj['mean'], obj['stddev'], obj['valid']])
            self._logger.debug(line)

            stat_data.append(line)

        # Create an empty string buffer to hold the output
        temp_buffer = StringIO()

        # Write the file header
        temp_buffer.write('DATE,DOY,MINIMUM,MAXIMUM,MEAN,STDDEV,VALID')

        # Sort the stats into the buffer
        for line in sorted(stat_data):
            temp_buffer.write('\n')
            temp_buffer.write(line)

        # Flush and save the buffer as a string
        temp_buffer.flush()
        data = temp_buffer.getvalue()
        temp_buffer.close()

        # Create the output file
        with open(out_filename, 'w') as output_fd:
            output_fd.write(data)

    def scale_data_to_range(self, in_high, in_low, out_high, out_low, data):
        """Scale the values in the data array to the specified output range
        """

        # Figure out the ranges
        in_range = in_high - in_low
        out_range = out_high - out_low

        return out_high - ((out_range * (in_high - data)) / in_range)

    def generate_plot(self, plot_name, subjects, band_type, stats,
                      plot_type='Value'):
        """Builds a plot and then generates a png formatted image of the plot
        """

        # Test for a valid plot_type parameter
        # For us 'Range' mean min, max, and mean
        if plot_type not in ('Range', 'Value'):
            raise ValueError('Error plot_type={} must be one of'
                             ' (Range, Value)'.format(plot_type))

        # Create the subplot objects
        fig = mpl_plot.figure()

        # Adjust the figure size
        fig.set_size_inches(11, 8.5)

        min_plot = mpl_plot.subplot(111, axisbg=self._bg_color)

        # Determine which ranges to use for scaling the data before plotting
        use_data_range = ''
        for range_type in self._band_type_data_ranges:
            if band_type.startswith(range_type):
                use_data_range = range_type
                break
        self._logger.info('Using use_data_range [{}] for band_type [{}]'
                          .format(use_data_range, band_type))

        # Make sure the band_type has been coded (help the developer)
        if use_data_range == '':
            raise ValueError('Error unable to determine [use_data_range]')

        data_max = self._band_type_data_ranges[use_data_range]['DATA_MAX']
        data_min = self._band_type_data_ranges[use_data_range]['DATA_MIN']
        scale_max = self._band_type_data_ranges[use_data_range]['SCALE_MAX']
        scale_min = self._band_type_data_ranges[use_data_range]['SCALE_MIN']
        display_max = \
            self._band_type_data_ranges[use_data_range]['DISPLAY_MAX']
        display_min = \
            self._band_type_data_ranges[use_data_range]['DISPLAY_MIN']
        max_n_locators = \
            self._band_type_data_ranges[use_data_range]['MAX_N_LOCATORS']

        # --------------------------------------------------------------------
        # Build a dictionary of sensors which contains lists of the values,
        # while determining the minimum and maximum values to be displayed
        # --------------------------------------------------------------------

        # I won't be here to resolve this
        plot_date_min = datetime.date(9998, 12, 31)
        # Doubt if we have any this old
        plot_date_max = datetime.date(1900, 01, 01)

        sensor_dict = defaultdict(list)

        if plot_type == 'Range':
            lower_subject = 'mean'  # Since Range force to the mean
        else:
            lower_subject = subjects[0].lower()

        # Convert the list of stats read from the file into a list of stats
        # organized by the sensor and contains a python date element
        for filename, obj in stats.items():
            self._logger.debug(filename)

            date = sensor.info(filename).date_acquired
            sensor_string = self.get_sensor_string_from_filename(filename)
            min_value = float(obj['minimum'])
            max_value = float(obj['maximum'])
            mean = float(obj['mean'])
            stddev = float(obj['stddev'])

            # Date must be first in the list for later sorting to work
            sensor_dict[sensor_string].append((date, min_value, max_value,
                                               mean, stddev))

            # While we are here figure out...
            # The min and max range for the X-Axis value
            if date < plot_date_min:
                plot_date_min = date
            if date > plot_date_max:
                plot_date_max = date

        # Process through the sensor organized dictionary in sorted order
        sorted_sensors = sorted(sensor_dict.keys())
        proxy_artists = list()
        for sensor_name in sorted_sensors:
            dates = list()
            min_values = np.empty(0, dtype=np.float)
            max_values = np.empty(0, dtype=np.float)
            mean_values = np.empty(0, dtype=np.float)
            stddev_values = np.empty(0, dtype=np.float)

            # Collect all for a specific sensor
            # Sorted only works because we have date first in the list
            for (date, min_value, max_value, mean,
                 stddev) in sorted(sensor_dict[sensor_name]):
                dates.append(date)
                min_values = np.append(min_values, min_value)
                max_values = np.append(max_values, max_value)
                mean_values = np.append(mean_values, mean)
                stddev_values = np.append(stddev_values, stddev)

            # These operate on and come out as numpy arrays
            min_values = self.scale_data_to_range(data_max, data_min,
                                                  scale_max, scale_min,
                                                  min_values)
            max_values = self.scale_data_to_range(data_max, data_min,
                                                  scale_max, scale_min,
                                                  max_values)
            mean_values = self.scale_data_to_range(data_max, data_min,
                                                   scale_max, scale_min,
                                                   mean_values)
            stddev_values = self.scale_data_to_range(data_max, data_min,
                                                     scale_max, scale_min,
                                                     stddev_values)

            # Draw the min to max line for these dates
            if plot_type == 'Range':
                min_plot.vlines(dates, min_values, max_values,
                                colors=self._sensor_colors[sensor_name],
                                linestyles='solid', linewidths=1)

            # Plot the lists of dates and values for the subject
            values = list()
            if lower_subject == 'minimum':
                values = min_values
            if lower_subject == 'maximum':
                values = max_values
            if lower_subject == 'mean':
                values = mean_values
            if lower_subject == 'stddev':
                values = stddev_values

            # Process through the data and plot segments of the data
            # (i.e. skip drawing lines between same date items)
            data_count = len(dates)
            x_data = list()
            y_data = list()
            for index in range(data_count):
                x_data.append(dates[index])
                y_data.append(values[index])

                if index < (data_count - 1):
                    if dates[index] == dates[index+1]:
                        # Draw the markers for this segment of the dates
                        min_plot.plot(x_data, y_data, label=sensor_name,
                                      marker=self._marker,
                                      color=self._sensor_colors[sensor_name],
                                      linestyle='-',
                                      markersize=self._marker_size,
                                      markeredgewidth=self._marker_edge_width)
                        x_data = list()
                        y_data = list()

            if len(x_data) > 0:
                # Draw the markers for the final segment of the dates
                min_plot.plot(x_data, y_data, label=sensor_name,
                              marker=self._marker,
                              color=self._sensor_colors[sensor_name],
                              linestyle='-',
                              markersize=self._marker_size,
                              markeredgewidth=self._marker_edge_width)

            # Generate a proxy artist for the legend
            proxy_artists.append(mpl_lines.Line2D([], [],
                                 color=self._sensor_colors[sensor_name],
                                 marker=self._marker,
                                 markersize=self._marker_size,
                                 markeredgewidth=self._marker_edge_width))

            # Cleanup the x and y data memory
            del x_data
            del y_data

        # Adjust the y range to help move them from the edge of the plot
        plot_y_min = display_min - 0.025
        plot_y_max = display_max + 0.025

        # Adjust the day range to help move them from the edge of the plot
        date_diff = plot_date_max - plot_date_min
        self._logger.debug(date_diff.days)
        for increment in range(0, int(date_diff.days/365) + 1):
            # Add 5 days to each end of the range for each year
            # With a minimum of 5 days added to each end of the range
            plot_date_min -= self._time_delta_5_days
            plot_date_max += self._time_delta_5_days
        self._logger.debug(plot_date_min)
        self._logger.debug(plot_date_max)
        self._logger.debug((plot_date_max - plot_date_min).days)

        # Configuration for the dates
        auto_date_locator = mpl_dates.AutoDateLocator()

        days_spanned = (plot_date_max - plot_date_min).days
        if days_spanned > 10 and days_spanned < 30:
            # I don't know why, but setting them to 9 works for us
            # Some other values also work, but as far as I am concerned the
            # AutoDateLocator is BROKEN!!!!!
            auto_date_locator = mpl_dates.AutoDateLocator(minticks=9,
                                                          maxticks=9)
        auto_date_formatter = mpl_dates.AutoDateFormatter(auto_date_locator)

        # X Axis details
        min_plot.xaxis.set_major_locator(auto_date_locator)
        min_plot.xaxis.set_major_formatter(auto_date_formatter)

        # X Axis - Limits - Determine the date range of the to-be-displayed
        #                   data
        min_plot.set_xlim(plot_date_min, plot_date_max)

        # X Axis - Label - Will always be 'Date'
        mpl_plot.xlabel('Date')

        # Y Axis details
        major_locator = MaxNLocator(max_n_locators)
        min_plot.yaxis.set_major_locator(major_locator)

        # Y Axis - Limits
        min_plot.set_ylim(plot_y_min, plot_y_max)

        # Y Axis - Label
        # We are going to make the Y Axis Label the title for now (See Title)
        # mpl_plot.ylabel(' '.join(subjects))

        # Plot - Title
        plot_name = ' '.join([plot_name, '-'] + subjects)
        # mpl_plot.title(plot_name)
        # The Title gets covered up by the legend so use the Y Axis Label
        mpl_plot.ylabel(plot_name)

        # Configure the legend
        legend = mpl_plot.legend(proxy_artists, sorted_sensors,
                                 bbox_to_anchor=(0.0, 1.01, 1.0, 0.5),
                                 loc=3, ncol=6, mode='expand',
                                 borderaxespad=0.0, numpoints=1,
                                 prop={'size': 12})

        # Change the legend background color to match the plot background color
        frame = legend.get_frame()
        frame.set_facecolor(self._bg_color)

        # Fix the filename and save the plot
        filename = plot_name.replace('- ', '').lower()
        filename = filename.replace(' ', '_')
        filename = ''.join([filename, '_plot'])

        # Adjust the margins to be a little better
        mpl_plot.subplots_adjust(left=0.1, right=0.92, top=0.9, bottom=0.1)

        mpl_plot.grid(which='both', axis='y', linestyle='-')

        # Save the plot to a file
        mpl_plot.savefig('%s.png' % filename, dpi=100)

        # Close the plot so we can open another one
        mpl_plot.close()

    def generate_plots(self, plot_name, stats_files, band_type):
        """Gather all the information needed for plotting from the files and
           generate a plot for each statistic
        """

        stats = dict()

        # Read each file into a dictionary
        for stats_file in stats_files:
            self._logger.debug(stats_file)
            stats[stats_file] = \
                dict((key, value) for(key, value)
                     in self.read_statistics(stats_file))
            if stats[stats_file]['valid'] == 'no':
                # Remove it so we do not have it in the plot
                self._logger.warning('[{}] Data is not valid:'
                                     ' Will not be used for plot generation'
                                     .format(stats_file))
                del stats[stats_file]

        # Check if we have enough stuff to plot or not
        if len(stats) < 2:
            self._logger.warning('Not enough points to plot [{}]'
                                 ' skipping plotting'.format(plot_name))
            return

        plot_subjects = ['Minimum', 'Maximum', 'Mean']
        self.generate_plot(plot_name, plot_subjects, band_type, stats,
                           'Range')

        plot_subjects = ['Minimum']
        self.generate_plot(plot_name, plot_subjects, band_type, stats)

        plot_subjects = ['Maximum']
        self.generate_plot(plot_name, plot_subjects, band_type, stats)

        plot_subjects = ['Mean']
        self.generate_plot(plot_name, plot_subjects, band_type, stats)

        plot_subjects = ['StdDev']
        self.generate_plot(plot_name, plot_subjects, band_type, stats)

    def process_band_type(self, (search_list, band_type)):
        """A generic processing routine which finds the files to process based
           on the provided search criteria

        Utilizes the provided band type as part of the plot names and
        filenames.  If no files are found, no plots or combined statistics
        will be generated.
        """

        multi_sensor_files = list()
        single_sensor_name = ''
        sensor_count = 0  # How many sensors were found....
        for (sensor_name, filter_list) in search_list:
            single_sensor_files = list()
            for filter_item in filter_list:
                single_sensor_files.extend(glob.glob(filter_item))
            if single_sensor_files and single_sensor_files is not None:
                if len(single_sensor_files) > 0:
                    sensor_count += 1  # We found another sensor
                    single_sensor_name = sensor_name
                    self.combine_sensor_stats(' '.join([sensor_name,
                                                        band_type]),
                                              single_sensor_files)
                    multi_sensor_files.extend(single_sensor_files)

            # Cleanup the memory for this
            del single_sensor_files

        # We always use the multi sensor variable here because it will only
        # have the single sensor in it, if that is the case
        if sensor_count > 1:
            self.generate_plots('Multi Sensor {}'.format(band_type),
                                multi_sensor_files, band_type)
        elif sensor_count == 1 and len(multi_sensor_files) > 1:
            self.generate_plots(' '.join([single_sensor_name, band_type]),
                                multi_sensor_files, band_type)
        # Else do not plot

        # Remove the processed files
        if sensor_count > 0:
            for filename in multi_sensor_files:
                if os.path.exists(filename):
                    os.unlink(filename)

        del multi_sensor_files

    def process_stats(self):
        """Process the stat results to plots

        If any bands/files do not exist, plots will not be generated for them.
        """

        # Change to the working directory
        current_directory = os.getcwd()
        os.chdir(self._work_dir)

        try:
            map(self.process_band_type, self.work_list)

        finally:
            # Change back to the previous directory
            os.chdir(current_directory)

    def stage_input_data(self):
        """Stages the input data required for the processor
        """

        staging.stage_statistics_data(self._output_dir, self._stage_dir,
                                      self._work_dir, self._parms)

    def get_product_name(self):
        """Return the product name for that statistics and plot product from
           the product request information
        """

        if self._product_name is None:
            self._product_name = '-'.join([self._parms['orderid'],
                                           'statistics'])

        return self._product_name

    def process_product(self):
        """Perform the processor specific processing to generate the
           requested product
        """

        # Stage the required input data
        self.stage_input_data()

        # Create the combinded stats and plots
        self.process_stats()

        # Package and deliver product
        (destination_product_file, destination_cksum_file) = \
            self.distribute_product()

        return (destination_product_file, destination_cksum_file)


# ===========================================================================
def get_instance(cfg, parms):
    """Provides a method to retrieve the proper processor for the specified
       product.
    """

    product_id = parms['product_id']

    if product_id == 'plot':
        return PlotProcessor(cfg, parms)

    if sensor.is_lt4(product_id):
        return Landsat4TMProcessor(cfg, parms)
    elif sensor.is_lt04(product_id):
        return LandsatTMProcessor(cfg, parms)
    elif sensor.is_lt5(product_id):
        return LandsatTMProcessor(cfg, parms)
    elif sensor.is_lt05(product_id):
        return LandsatTMProcessor(cfg, parms)
    elif sensor.is_le7(product_id):
        return LandsatETMProcessor(cfg, parms)
    elif sensor.is_le07(product_id):
        return LandsatETMProcessor(cfg, parms)
    elif sensor.is_lo8(product_id):
        return LandsatOLIProcessor(cfg, parms)
    elif sensor.is_lt8(product_id):
        raise NotImplementedError('A processor for [{}] has not been'
                                  ' implemented'.format(product_id))
    elif sensor.is_lc8(product_id):
        return LandsatOLITIRSProcessor(cfg, parms)
    elif sensor.is_terra(product_id):
        return ModisTERRAProcessor(cfg, parms)
    elif sensor.is_aqua(product_id):
        return ModisAQUAProcessor(cfg, parms)
    else:
        raise NotImplementedError('A processor for [{}] has not been'
                                  ' implemented'.format(product_id))<|MERGE_RESOLUTION|>--- conflicted
+++ resolved
@@ -69,12 +69,6 @@
                             ' where dict is required'.format(type(parms)))
 
         self._cfg = cfg
-<<<<<<< HEAD
-=======
-
-        # Create an environment object (which also validates it)
-        self._environment = Environment()
->>>>>>> 44d13fd5
 
         # Log the distribution method that will be used
         self._logger.info('Using distribution method [{}]'.
